--- conflicted
+++ resolved
@@ -1,17 +1,14 @@
 import seaborn as sns
 import numpy as np
+import matplotlib as mpl
+import matplotlib.cm as cm
 import matplotlib.pyplot as plt
 
 import nt.transform
 
 COLORMAP = sns.diverging_palette(220, 20, n=7, as_cmap=True)
 
-<<<<<<< HEAD
 def time_series(signal, ax, ylim=None):
-=======
-
-def time_series(signal, ax):
->>>>>>> 7ae80eef
     """
     Use together with facet_grid().
 
@@ -62,7 +59,6 @@
         ax.set_ylabel('Frequency bin index')
         ax.grid(False)
 
-
 def stft(signal, limits=None, ax=None):
     """
     Plots a spectrogram from an stft signal as input. This is a wrapper of the
@@ -73,7 +69,6 @@
     :return: None
     """
     spectrogram(nt.transform.stft_to_spectrogram(signal), limits=limits, ax=ax)
-
 
 def mask(signal, ax=None, **kwargs):
     """
@@ -96,7 +91,6 @@
         ax.set_ylabel('Frequency bin index')
         ax.grid(False)
 
-
 def plot_ctc_decode(decode, label_handler, ax=None):
     """ Plot a ctc decode
 
@@ -117,13 +111,13 @@
     with sns.axes_style("darkgrid"):
         if ax is None:
             figure, ax = plt.subplots(1, 1)
-        for char in range(decode.shape[2]):
+    for char in range(decode.shape[2]):
             _ = ax.plot(net_out[:, char],
                         label=label_handler.int_to_label[char])
-            plt.legend(loc='lower center',
-                       ncol=decode.shape[2] // 3,
-                       bbox_to_anchor=[0.5, -0.35])
-        ax.set_xlabel('Time frame index')
+        plt.legend(loc='lower center',
+                   ncol=decode.shape[2]//3,
+                   bbox_to_anchor=[0.5, -0.35])
+    ax.set_xlabel('Time frame index')
         ax.set_ylabel('Propability')
 
 
